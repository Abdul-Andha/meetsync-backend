from datetime import datetime

from dotenv import dotenv_values
from supabase import Client

from app.algo import findRecommendations

from app.custom_errors import (
    InvalidFriendship,
    InvalidHangout,
    InvalidUser,
    UnexpectedError,
    InvalidNotificationMessage,
    InvalidNotificationId,
)
from app.custom_types import (
    FriendStatus,
    HangoutStatus,
    InviteeStatus,
    FlowStatus,
    NotificationType,
)
from app.supabase_client import get_supabase_client
from app.utils import send_notification_bulk

config = dotenv_values(".env")


def check_for_friendship(user_A: str, user_B: str):
    """
    A helper function to retrive a row in the friends table.

    NOTE: This function assumes that user_A < user_B.

    So make sure you do this check before passing in the values:

        primary, secondary = (user_A, user_B) if user_A < user_B else (user_B, user_A)

    If the row exist, we will return the row_id, otherwise we will return None.
    """

    supabase: Client = get_supabase_client()

    try:
        response = (
            supabase.table("friends")
            .select()
            .eq("user_A", user_A)
            .eq("user_B", user_B)
            .maybe_single()
            .execute()
        )

        if response:
            return response.data["id"]

    except Exception as e:
        raise UnexpectedError(f"Unexpected error: {str(e)}")


def send_friend_request(user_A: str, user_B: str) -> dict:
    """
    1. Raise errors if user_id or friend_id is falsey
    2. Initialize variables:
        primary = smaller id
        secondary = larger id
    3. Checks for entries in `friends` table
    4. If there are no entries, we will insert a row into the `friends` table
    5. If there are , we will return a message to the caller.
    """

    supabase: Client = get_supabase_client()

    if user_A is None:
        raise InvalidUser("User ID can not null")
    if user_B is None:
        raise InvalidUser("Friend ID can not null")
    if user_A == user_B:
        raise ValueError(
            f"The IDs of the users can not be the same. User A: {user_A}, User B: {user_B}"
        )

    primary, secondary = (user_A, user_B) if user_A < user_B else (user_B, user_A)

    try:
        friendship_id = check_for_friendship(primary, secondary)
        if not friendship_id:
            data = {
                "user_A": primary,
                "user_B": secondary,
                "status": FriendStatus.PENDING,
                "sender": user_A,
            }
            response = supabase.table("friends").insert(data).execute()
            if response.data[0]["id"]:
                return {
                    "status": 200,
                    "message": "Succesfully sent the friend request.",
                }
    except UnexpectedError as e:
        raise e

    return {
        "status": 500,
        "message": "Unable to add friends. Users are already in a friendship.",
    }


def remove_friend(friendship_id: str):
    """
    1. Removing a friend request by deleting the row from the `friends` table
    2. If no rows were updated, we return an error response.
    3. If friendship_id is falsy, we raise an InvalidFriendship error.
    """

    if friendship_id is None or friendship_id == "":
        raise InvalidFriendship("Friendship ID can not null")

    supabase: Client = get_supabase_client()

    try:
        check_response = (
            supabase.table("friends").select().eq("id", friendship_id).execute()
        )

        if len(check_response.data) == 0:
            return {"error": 500, "message": "Friendship does not exist"}

        response = supabase.table("friends").delete().eq("id", friendship_id).execute()

        if response.data[0]["id"] == friendship_id:
            return {"status": 200, "message": "Succesfully removed the friendship."}

    except Exception as e:
        raise UnexpectedError(f"Unexpected error: {str(e)}")


def get_notifications(user_id: str):
    """
    Retrieve all notifications for a given user.

    1. Raise an error if `user_id` is falsy.
    2. Query the `notifications` table to fetch notifications for the user.
    3. For each notification, if there's a sender, retrieve sender username & profile_img
    3. Return the list of notifications.

    If an error occurs, raise an UnexpectedError.
    """

    if not user_id:
        raise InvalidUser("User ID cannot be null")

    supabase: Client = get_supabase_client()

    try:
        response = (
            supabase.table("notifications")
            .select("*")
            .eq("user_id", user_id)
            .order("created_at", desc=True)
            .execute()
        )

        notifications = response.data if response.data else []

        for notif in notifications:
            notif["users"] = (
                get_user_info(notif["sender"])
                if notif["sender"]
                else {"username": "Unknown", "profile_img": None}
            )

        return {"status": 200, "notifications": notifications}

    except Exception as e:
        raise UnexpectedError(f"Unexpected error: {str(e)}")


def get_user_info(user_id: str) -> dict:
    """
    Retrieves username and profile_img for a given user

    1. Raise an error if user_id is null / falsey
    2. Query supabase for user with user_id, to retrieve username and profile_img
    3. Return response.data if not falsey, else return default dictionary
    """

    if not user_id:
        raise InvalidUser("User ID cannot be null")

    supabase: Client = get_supabase_client()
    try:
        response = (
            supabase.from_("users")
            .select("username, profile_img")
            .eq("auth_id", user_id)
            .single()
            .execute()
        )

        return (
            response.data
            if response.data
            else {"username": "Unknown", "profile_img": None}
        )
    except Exception as e:
        raise UnexpectedError(f"Unexpected error: {str(e)}")


def update_notification(notification_id: str, message: str) -> dict:
    """
    Updates a notification message and type

    1. Raises errors if 'notification_id' or 'message" is falsy
    2. Updates the row with message and a type of general
    3. Returns a status code of success else 404 error
    """

    if not notification_id:
        raise InvalidNotificationId("Notification ID cannot be null")
    if not message:
        raise InvalidNotificationMessage("Notification message cannot be null")

    supabase: Client = get_supabase_client()

    try:
        response = (
            supabase.table("notifications")
            .update({"message": message, "type": "general"})
            .eq("id", notification_id)
            .execute()
        )

        return (
            {"status": 200, "message": "Notification updated successfully"}
            if response.data
            else {
                "status": 500,
                "message": "Something went wrong with updating notification",
            }
        )

    except Exception as e:
        raise UnexpectedError(f"Unexpected error: {str(e)}")


def remove_notification(notification_id: str, user_id: str) -> dict:
    """
    Attempts to delete a notification directly.

    1. Raise errors if `notification_id` or `user_id` is falsy.
    2. Perform the delete operation.
    3. If no records were deleted, return a 404 Not Found response.
    """

    if not notification_id:
        raise ValueError("Notification ID cannot be null")
    if not user_id:
        raise ValueError("User ID cannot be null")

    supabase: Client = get_supabase_client()

    try:
        response = (
            supabase.table("notifications")
            .delete()
            .eq("id", notification_id)
            .eq("user_id", user_id)
            .execute()
        )

        if not response.data:
            return {
                "status": 404,
                "message": "Notification not found or does not belong to user",
            }

        return {"status": 200, "message": "Notification successfully removed"}

    except Exception as e:
        raise UnexpectedError(f"Unexpected error: {str(e)}")


def fetch_friends(uuid: str) -> dict:
    """
    1. Checks if uuid is empty, raised an InvalidUser if so.
    2. Checks if user exist in user table.
        a. We are doing this because if we query "friends" and the uuid does not exist, it will return an empty list. This will help with debugging.
    2. Fetchs all rows where uuid = user_A or uuid = user_b.
    3. We will always return `response.data` because if there are no results found from the query, `response.data` will be an empty list.
    """

    supabase: Client = get_supabase_client()

    if uuid is None:
        raise InvalidUser("User ID can not null")

    try:
        user_exist = (
            supabase.table("users")
            .select("auth_id")
            .eq("auth_id", uuid)
            .maybe_single()
            .execute()
        )

        if not user_exist.data:
            return {"status": 404, "message": "User does not exist."}

        response = (
            supabase.table("friends")
            .select("id", "user_A", "user_B", "status", "created_at")
            .or_(f"user_A.eq.{uuid},user_B.eq.{uuid}")
            .execute()
        )

        response = supabase.rpc(
            "fetch_friends",
            {
                "currentuser": uuid,
            },
        ).execute()

        return {"status": 200, "friends": response.data}

    except UnexpectedError as e:
        raise e


def friends_autocomplete(uuid: str, query: str) -> dict:
    """
    A function to look for partial matches when searching for friends.

    1. If uuid is falsy we raise an error. If the query is empty, we return nothing.
    2. We will call a procedure that we created.

    Note: when calling this function on the frontend, make sure to throttle or debounce to prevent spam request.

    Links to procedure:
        SQL Query: https://supabase.com/dashboard/project/iseoomsaaenxnrmceksg/api?rpc=friends_autocomplete
        Docs: https://supabase.com/dashboard/project/iseoomsaaenxnrmceksg/sql/83099a29-8e38-402f-bb4a-c535dd0d2b29
    """

    supabase: Client = get_supabase_client()

    if uuid is None:
        raise InvalidUser("User ID can not null")

    try:
        response = supabase.rpc(
            "friends_autocomplete",
            {
                "currentuser": uuid,
                "name": query,
            },
        ).execute()

        if not response.data:
            return {"suggestions": []}

        return {
            "suggestions": [
                {
                    "uuid": friend["id"],
                    "email": friend["email"],
                    "username": friend["username"],
                }
                for friend in response.data
                if friend["id"] != uuid
            ]
        }

    except UnexpectedError as e:
        raise e


def new_hangout(
    creator_username: str,
    creator_id: str,
    invitee_ids: list[str],
    title: str,
) -> dict:
    """
    1. Raise errors if:
        a. creator_username or creator_id or title are falsey.
        b. invitee_ids is empty.
    2. Create new hangout object in the hangouts table.
    3. Invite people to the hangout.
    """
    if creator_username == "":
        raise ValueError("Creator username can not be empty")

    if creator_id is None or creator_id == "":
        raise InvalidUser("Creator ID can not null")

    if len(invitee_ids) == 0:
        raise InvalidUser("Invitee IDs can not be empty")

    if title == "":
        raise ValueError("Title can not be empty")

    supabase: Client = get_supabase_client()

    data = {
        "creator_id": creator_id,
        "invitee_ids": invitee_ids,
        "title": title,
        "status": HangoutStatus.INVITES_SENT,
    }

    try:
        response = supabase.table("hangouts").insert(data).execute()
        if response.data[0]["id"]:
            invite_users(
                creator_id, creator_username, response.data[0]["id"], invitee_ids
            )
            return {"status": 200, "message": "Succesfully created the hangout."}
    except Exception as e:
        raise UnexpectedError(f"Unexpected error: {str(e)}")


def invite_users(
    creator_id: str, creator_username: str, hangout_id: str, invitee_ids: list[str]
) -> dict:
    """
    1. Raise errors if hangout_id is falsey.
    2. For each invitee:
        a. Insert a new row in the hangout_participants table.
        b. Send a notification to the invitee.
    """

    if hangout_id is None or hangout_id == "":
        raise InvalidHangout("Hangout ID can not null")

    supabase: Client = get_supabase_client()

    data = [
        {
            "hangout_id": hangout_id,
            "user_id": invitee_id,
            "status": InviteeStatus.PENDING,
        }
        for invitee_id in invitee_ids
    ]
    data.append(
        {
            "hangout_id": hangout_id,
            "user_id": creator_id,
            "status": InviteeStatus.ACCEPTED,
            "flowStatus": FlowStatus.PENDING_TIME_INPUT,
        }
    )

    try:
        response = supabase.table("hangout_participants").insert(data).execute()
        notifResponse = send_notification_bulk(
            creator_id,
            invitee_ids,
            f"{creator_username} has invited you to a hangout",
            "hangout-invite",
            hangout_id,
        )
        if response.data and notifResponse["status"] == 200:
            return {
                "status": 200,
                "message": "Succesfully invited users to the hangout.",
            }
    except Exception as e:
        raise UnexpectedError(f"Unexpected error: {str(e)}")


def respond_to_invite(hangout_id: str, user_id: str, status: InviteeStatus) -> dict:
    """
    1. Raise errors if hangout_id or user_id is falsey.
    2. Raise errors if hangout_participants row does not exist.
    3. Update the status of the hangout_participants row to incoming status.
    """

    if hangout_id is None or hangout_id == "":
        raise InvalidHangout("Hangout ID can not null")

    supabase: Client = get_supabase_client()
    flowStaus = None
    if status == InviteeStatus.ACCEPTED:
        flowStatus = FlowStatus.PENDING_TIME_VOTE

    try:
        response = (
            supabase.table("hangout_participants")
            .update({"status": status, "flowStatus": flowStatus})
            .eq("hangout_id", hangout_id)
            .eq("user_id", user_id)
            .execute()
        )

        if response.data:
            check_for_pending(hangout_id)
            return {"status": 200, "message": "Succesfully updated the invite."}
        return {"status": 404, "message": "Hangout invite not found."}
    except Exception as e:
        raise UnexpectedError(f"Unexpected error: {str(e)}")


def check_for_pending(hangout_id: str):
    """
    1. Raise errors if hangout_id is falsey.
    2. Check if there are any pending invites for the hangout.
    3. If there are no pending invites, update the status of the hangout to "fetching-availability".
    """

    if hangout_id is None or hangout_id == "":
        raise InvalidHangout("Hangout ID can not null")

    supabase: Client = get_supabase_client()

    try:
        response = (
            supabase.table("hangout_participants")
            .select()
            .eq("hangout_id", hangout_id)
            .eq("status", InviteeStatus.PENDING)
            .execute()
        )

        if not response.data:
            supabase.table("hangouts").update(
                {"status": HangoutStatus.FETCHING_AVAILABILITY}
            ).eq("id", hangout_id).execute()
    except Exception as e:
        raise UnexpectedError(f"Unexpected error: {str(e)}")


def get_user_hangouts(user_id: str):
    """
    Retrieve all hangouts for a given user.

    1. Raise an error if `user_id` is falsy.
    2. Query the `hangouts` table to fetch hangouts where the user is the creator or an invitee.
    3. Return the list of hangouts ordered by `scheduled_time`.
    """

    if not user_id:
        raise InvalidUser("User ID cannot be null")

    supabase: Client = get_supabase_client()

    try:
        response = (
            supabase.table("hangouts")
            .select()
            .or_(f"creator_id.eq.{user_id},invitee_ids.cs.{{{user_id}}}")
            .order("scheduled_time", desc=False)
            .execute()
        )

        if response.data:
            return {"status": 200, "hangouts": response.data}
        return {"status": 200, "hangouts": []}

    except Exception as e:
        raise UnexpectedError(f"Unexpected error: {str(e)}")


def accept_friendship(friendship_id: str):
    """
    1. Accepting a friend request by changing status from pending to accepted.
    2. If no rows were updated, we return an error response.
    3. If friendship_id is falsy, we raise an InvalidFriendship error.
    4. If users are already friends, we return an error response.
    """

    if friendship_id is None or friendship_id == "":
        raise InvalidFriendship("Friendship ID can not null")

    supabase: Client = get_supabase_client()

    try:
        check_response = (
            supabase.table("friends").select().eq("id", friendship_id).execute()
        )

        if len(check_response.data) == 0:
            return {"error": 500, "message": "Friendship does not exist"}

        if check_response.data[0]["status"] == FriendStatus.ACCEPTED:
            return {"error": 500, "message": "Users are already friends"}

        response = (
            supabase.table("friends")
            .update({"status": FriendStatus.ACCEPTED})
            .eq("id", friendship_id)
            .execute()
        )

        return {"status": 200, "message": "Succesfully accepted the friend request."}

    except Exception as e:
        raise UnexpectedError(f"Unexpected error: {str(e)}")


def create_poll(hangout_id: str, options: list[str]):
    """
    Creates a poll for a hangout

    1. If there was more than 5 options passed in, we raise a ValueError
    2. If hangout_id is falsey we raise a value error
    3. Check if a poll is already created, if so, we return an error
    4. Insert all poll options for a hangout
    5. Get hangout information and send notification to all invitees
    6. If all is good, we return a 200
    """

    unique_options = set(options)
    if len(unique_options) > 5:
        raise ValueError("Options exceeds limit. You can only pass in 5 options")
    if hangout_id is None or hangout_id == "":
        raise InvalidHangout("Hangout ID can not null")

    supabase: Client = get_supabase_client()

    try:
        data = []
        for option in unique_options:
            day, start_time, end_time = option.split(",")
            insertData = {
                "hangout_id": hangout_id,
                "selected_day": day,
                "start_time": start_time,
                "end_time": end_time,
            }
            data.append(insertData)

        check_response = (
            supabase.table("meetup_options")
            .select("hangout_id")
            .eq("hangout_id", hangout_id)
            .execute()
        )
        if len(check_response.data) > 0:
            return {
                "status": 500,
                "message": "Unable to create poll. A poll for the hangout already exist.",
            }

        response = supabase.table("meetup_options").insert(data).execute()

        if response.data:
            hangout_response = get_hangout(hangout_id)
            if hangout_response["status"] != 200:
                return {
                    "status": 200,
                    "message": "Succesfully created poll but unable to retrieve hangout information and send notifications.",
                }
            hangout_info = hangout_response["hangout"]

            notifResponse = send_notification_bulk(
                hangout_info["creator_id"],
                hangout_info["invitee_ids"],
                f'Availability phase initiated for {hangout_info["title"]}',
                NotificationType.SELECT_AVAILABILITY,
                hangout_id,
            )
            if notifResponse["status"] != 200:
                return {
                    "status": 200,
                    "message": "Succesfully created poll but unable to send notifications to all invitees.",
                }

            status_response = (
                supabase.table("hangout_participants")
                .update({"flowStatus": FlowStatus.SUBMITTED_TIME_INPUT})
                .eq("user_id", hangout_info["creator_id"])
                .eq("hangout_id", hangout_id)
                .execute()
            )
            if not status_response.data:
                return {
                    "status": 500,
                    "message": "Succesfully created poll and sent notifications but unable to update your status.",
                }

            return {
                "status": 200,
                "message": "Succesfully created poll and added your options.",
            }
    except Exception as e:
        raise UnexpectedError(f"Unexpected error: {str(e)}")


def get_poll(hangout_id: str):
    """
    Gets all the poll options for a hangout

    1. If hangout_id is falsey we raise a value error
    2. Query meetup_options to get the options for a hangout
    3. If all is good, we return a 200 with the options
    """

    if hangout_id is None or hangout_id == "":
        raise InvalidHangout("Hangout ID can not null")

    supabase: Client = get_supabase_client()
    try:
        response = (
            supabase.table("meetup_options")
            .select("id, start_time, end_time, selected_day")
            .eq("hangout_id", hangout_id)
            .execute()
        )
        if response.data:
            data = [
                {
                    "id": option["id"],
                    "option": option["selected_day"]
                    + ","
                    + option["start_time"]
                    + ","
                    + option["end_time"],
                }
                for option in response.data
            ]
            return {"status": 200, "options": data}
        return {"status": 200, "options": []}

    except Exception as e:
        raise UnexpectedError(f"Unexpected error: {str(e)}")


def vote(hangout_id: int, option_ids: list[str], user_id: str):
    """
    Submits a vote for a hangout

    1. If hangout_id, option_id or user_id is falsey we raise an error
    2. We then get the vote options and make sure the option the user is trying to vote for is an actual selection from the poll
        2a. If is not, we raise an error
        2b. Otherwise we submit the vote
    3. After we submit the vote:
        3a. Update this user's status in hangout_participants table to "submitted-time-vote"
        3b. We get all the participants in an hangout, and all the votes and check if theyre equal
            - If they are equal that means everyone has voted.
            - We know this is true because `user_id` and `hangout_id` are a composite key in `meetup_votes` table so there will never be duplicate votes from the same user
    4. If everyone vote, we call a helper function to get the winner and update the hangouts table. The col we are updating is `scheduled_time`
    """

    if not hangout_id:
        raise InvalidHangout("Hangout ID can not null")

    if not user_id:
        raise InvalidUser("User ID cannot be null")

    if not option_ids or len(option_ids) == 0:
        raise ValueError("Options cannot be empty")

    supabase: Client = get_supabase_client()

    try:

        concluded = check_if_vote_is_concluded(supabase, hangout_id)

        if concluded:
            return {
                "status": 500,
                "message": "No longer accepting votes for hangout. Poll is concluded.",
            }

        data = [
            {"user_id": user_id, "option_id": option_id, "hangout_id": hangout_id}
            for option_id in option_ids
        ]

        vote_options = (
            supabase.table("meetup_options")
            .select("id")
            .eq("hangout_id", hangout_id)
            .execute()
        )

        flattened_options = [option["id"] for option in vote_options.data]
        for option_id in flattened_options:
            if option_id not in flattened_options:
                return {
                    "status": 500,
                    "message": "Invalid voting option: " + option_id,
                }

        vote_response = supabase.table("meetup_votes").upsert(data).execute()

        if vote_response.data:
            status_response = (
                supabase.table("hangout_participants")
                .update({"flowStatus": FlowStatus.SUBMITTED_TIME_VOTE})
                .eq("user_id", user_id)
                .eq("hangout_id", hangout_id)
                .execute()
            )

            if not status_response.data:
                return {
                    "status": 500,
                    "message": "Successfully added vote but unable to update your status.",
                }

            hangout_response = get_hangout(hangout_id)

            invitees = hangout_response["hangout"]["invitee_ids"]
            creator_id = hangout_response["hangout"]["creator_id"]
            title = hangout_response["hangout"]["title"]

            user_votes = (
                supabase.table("meetup_votes")
                .select("user_id")
                .eq("hangout_id", hangout_id)
                .execute()
            )

            flattend_user_votes = [user["user_id"] for user in user_votes.data]
            unique_users = set(flattend_user_votes)

            if len(unique_users) == len(invitees):  # change this clause
                update_hangout_response = set_scheduled_time(
                    supabase, hangout_id, invitees, creator_id, title
                )
                if not update_hangout_response:
                    return {
                        "status": 500,
                        "message": "Successfully added vote. We tried to conclude the vote since you are the final memeber to vote but there was an error while updating the hangout.",
                    }
            return {
                "status": 200,
                "message": "Succesfully added your vote",
            }

    except Exception as e:
        raise UnexpectedError(f"Unexpected error: {str(e)}")


def set_scheduled_time(
    supabase: Client, hangout_id: int, invitees: list[str], creator_id: str, title: str
):
    """
    A helper function to set the winning time for a vote, send notifs, and update statuses

    1. Get the winner view sql query : https://supabase.com/dashboard/project/iseoomsaaenxnrmceksg/sql/04256748
    2. Update hangouts table with the value returned from the query
    """
    winning_time_repsponse = supabase.rpc(
        "get_vote_winner",
        {
            "input_hangout_id": hangout_id,
        },
    ).execute()

    winning_date = winning_time_repsponse.data[0]["selected_day"]
    winning_start_time = winning_time_repsponse.data[0]["start_time"]
    winning_end_time = winning_time_repsponse.data[0]["end_time"]
    updated_hangout_response = (
        supabase.table("hangouts")
        .update(
            {
                "scheduled_date": winning_date,
                "scheduled_start_time": winning_start_time,
                "scheduled_end_time": winning_end_time,
                "scheduled_time": str(winning_date) + ' ' + str(winning_start_time),
                "status": HangoutStatus.CONFIRM_TIME,
            }
        )
        .eq("id", hangout_id)
        .execute()
    )

    updated_participants_response = (
        supabase.table("hangout_participants")
        .update({"flowStatus": FlowStatus.PENDING_CONFIRM_TIME})
        .neq("user_id", creator_id)
        .eq("hangout_id", hangout_id)
        .execute()
    )

    notifResponse = send_notification_bulk(
        creator_id,
        invitees,
        f"Meetup time has been chosen and set for {title} at {winning_start_time} on {winning_date}",
        NotificationType.CONFIRM_TIME,
        hangout_id,
    )

    return (
        len(updated_hangout_response.data) == 1
    )  # len is 1 if the update was succesful

def check_if_vote_is_concluded(supabase: Client, hangout_id: int):
    """
    A helper function to check if a poll is not concluded

    Note: `scheduled_time` is either NULL or a datetimestamp

    1. Fetches `scheduled_time` val from row.
    2. If `scheduled_time` is not null, return true. This means theres a date timestamp
    3. Otherwise return false, this means the value is None
    """

    hangout = (
        supabase.table("hangouts")
        .select("scheduled_time")
        .eq("id", hangout_id)
        .execute()
    )
    return hangout.data[0]["scheduled_time"] is not None


def get_hangout(hangout_id: str):
    """
    Retrieve hangout object from supabase given hangout_id

    1. Raise error if hangout_id is falsey.
    2. Query supabase for hangout row
    """

    if hangout_id is None or hangout_id == "":
        raise InvalidHangout("Hangout ID can not null")

    supabase: Client = get_supabase_client()

    try:
        response = (
            supabase.table("hangouts")
            .select()
            .eq("id", hangout_id)
            .maybe_single()
            .execute()
        )

        if response and response.data:
            return {"status": 200, "hangout": response.data}
        return {"status": 200, "hangout": None}

    except Exception as e:
        raise UnexpectedError(f"Unexpected error: {str(e)}")


def get_hangout_participants(hangout_id: str):
    """
    Retrieve all active participants in specified hangout

    1. Raise error if hangout_id is falsey.
    2. Query supabase for participants in hangout that have accepted
    3. Return queried results or [] if none found
    """

    if hangout_id is None or hangout_id == "":
        raise InvalidHangout("Hangout ID can not null")

    supabase: Client = get_supabase_client()

    try:
        response = (
            supabase.table("hangout_participants")
            .select("*, user:users(username)")
            .eq("hangout_id", hangout_id)
            .eq("status", "accepted")
            .execute()
        )

        if response.data:
            return {"status": 200, "participants": response.data}
        return {"status": 200, "participants": []}

    except Exception as e:
        raise UnexpectedError(f"Unexpected error: {str(e)}")


def push_recommendations(hangout_id: str, places):
    """
    Push recommended places to supabase recommendations table

    1. Raise error if hangout_id is falsey.
    2. Add each place to the recommendations table
    3. Return success message
    """

    if hangout_id is None or hangout_id == "":
        raise InvalidHangout("Hangout ID can not null")

    supabase: Client = get_supabase_client()

    data = [
        {
            "hangout_id": hangout_id,
            "name": place["displayName"]["text"],
            "address": place["formattedAddress"],
            "location": place["location"],
        }
        for place in places
    ]

    try:
        response = supabase.table("place_recommendations").insert(data).execute()

        if response.data:
            return {
                "status": 200,
                "message": "Succesfully added recommendations.",
            }
    except Exception as e:
        raise UnexpectedError(f"Unexpected error: {str(e)}")


def get_recommendations(hangout_id: str):
    """
    Get recommended places from supabase recommendations table for given hangout

    1. Raise error if hangout_id is falsey
    2. Raise error if hangout does not exist
    3. Query supabase for recommendations
        3a. Return 404 if none found. This should not happen because algo should run first
        3b. Return recommendations
    """

    if hangout_id is None or hangout_id == "":
        raise InvalidHangout("Hangout ID can not null")

    supabase: Client = get_supabase_client()

    try:
        response = get_hangout(hangout_id)
        if not response["hangout"]:
            raise InvalidHangout("Hangout does not exist.")

        response = (
            supabase.table("place_recommendations")
            .select()
            .eq("hangout_id", hangout_id)
            .execute()
        )

        if response.data:
            return {"status": 200, "recommendations": response.data}
        return {"status": 404, "message": "No recommendations found for hangout."}

    except InvalidHangout as e:
        raise e
    except Exception as e:
        raise UnexpectedError(f"Unexpected error: {str(e)}")


def fetch_hangouts(uuid: str, name: str = "") -> dict:
    """
    1. Checks if uuid is empty, raises InvalidUser if so.
    2. Checks if user exists in users table.
    3. Calls the `fetch_user_hangouts` RPC with uuid + optional name query.
    4. Always returns `response.data`.
    Stored procedure link: https://supabase.com/dashboard/project/iseoomsaaenxnrmceksg/api?rpc=fetch_user_hangouts
    """
    supabase: Client = get_supabase_client()

    if uuid is None:
        raise InvalidUser("User ID cannot be null")

    try:
        user_exist = (
            supabase.table("users")
            .select("auth_id")
            .eq("auth_id", uuid)
            .maybe_single()
            .execute()
        )

        if not user_exist.data:
            return {"status": 404, "message": "User does not exist."}

        response = supabase.rpc(
            "fetch_user_hangouts",
            {
                "currentuser": uuid,
                "name": name or "",
            },
        ).execute()

        for hangout in response.data:
            hangout["participants"] = get_hangout_participants(hangout["id"])[
                "participants"
            ]

        return {"status": 200, "hangouts": response.data}

    except UnexpectedError as e:
        raise e


def cancel_hangout(hangout_id: int):
    """
    A helper function to delete a hangout.

    1. If hangout_id is falsy, we raise an InvalidHangout error
    2. Otherwise, we will delete the row from the hangouts table

    As long as all foreign keys are set to cascade on delete, all related rows referencing the `hangout_id` will also be automatically removed.
    """

    if hangout_id is None:
        raise InvalidHangout("Hangout ID can not null")

    supabase: Client = get_supabase_client()

    try:
        response = supabase.table("hangouts").delete().eq("id", hangout_id).execute()

        if len(response.data) == 0:
            return {
                "status": 500,
                "message": "Unable to delete hangout. Make sure you are passing in a vaid hangout id",
            }

        return {"status": 200, "message": "Succesfully deleted the hangout."}
    except UnexpectedError as e:
        raise e


def submit_batch_votes(user_id: str, votes: list[dict]) -> dict:
    """
    Efficiently submits multiple ranked votes via upsert.
    """
    supabase: Client = get_supabase_client()

    try:
        if not user_id or not votes:
            return {"status": 400, "message": "Missing user or votes."}

        user_check = (
            supabase.table("users")
            .select("auth_id")
            .eq("auth_id", user_id)
            .maybe_single()
            .execute()
        )
        if not user_check.data:
            return {"status": 404, "message": "User not found."}

        formatted_votes = [
            {
                "user_id": user_id,
                "recommendation_id": vote["recommendation_id"],
                "rank": vote["rank"],
            }
            for vote in votes
        ]

        supabase.table("recommendation_votes").upsert(
            formatted_votes, on_conflict="user_id, recommendation_id"
        ).execute()

        return {"status": 200, "message": "Votes submitted successfully"}

    except Exception as e:
        return {"status": 500, "message": str(e)}


<<<<<<< HEAD
def submit_time_confirmation(hangout_id: str, user_id: str, address: str, transport: str, travel_time: str):
    '''
    Confirm a user for submitting meetup time.

    1. check hangout_id and user_id are not null
    2. Check if other necessary details are not null
    3. check if user is a valid user
    4. update user information based on request body (in hangout_participants)
    5. check if all hangout_participants part of hangout_id confirmed their meetup time
    6. if all confirmed:
       - update hangout status to "determining-location"
       - start algorithm
    '''

    if hangout_id is None or not hangout_id:
        raise InvalidHangout("Hangout ID can not null")
    if user_id is None or not user_id:
        raise InvalidUser("User ID cannot be null")
    
    errorMsgStr = ''
    if not address:
        errorMsgStr += "Address not found "
    if not transport:
        errorMsgStr += "Transport not found "
    if not travel_time:
        errorMsgStr += "Travel Time not found"
    if errorMsgStr:
        return {"status": 400, "message": errorMsgStr}
    
    supabase: Client = get_supabase_client()

    try:
        user_check = (
            supabase.table("users")
            .select("auth_id")
            .eq("auth_id", user_id)
            .maybe_single()
            .execute()
        )

        if not user_check.data:
            return {"status": 404, "message": "User not found."}
        
        response = (
            supabase.table("hangout_participants")
            .update({"flowStatus": FlowStatus.SUBMITTED_CONFIRM_TIME, "start_address": address, "transport": transport, "travel_time": travel_time})
            .eq("hangout_id", hangout_id)
            .eq("user_id", user_id)
            .execute()
        )
        if response.data:
            if check_all_submitted(hangout_id, "submitted-confirm-time"):
                change_hangout_status = (
                    supabase.table("hangouts")
                    .update({"status": HangoutStatus.DETERMINING_LOCATION})
                    .eq("id", hangout_id)
                    .execute()
                )
                start_algo(hangout_id)
                return {"status": 200, "message": "Successfully confirmed participant and started algorithm"}
            return {"status": 200, "message": "Successfully confirmed participant and updated meetup time information"}
        
    except Exception as e:
        raise UnexpectedError(f"Unexpected error: {str(e)}")
    
def start_algo(hangout_id: str):
    '''
    helper function to start algorithm for finding recommendations, updating status, and sending notifications to all users

    1. start findRecommendations algorithm
    2. Retrieve information
       - creator_id and title from get_hangout
       - all hangout_participants
    3. update status for all hangout participants to 'confirm-location'
    4. send notification to all hangout_participants
    '''
    findRecommendations(hangout_id)

    supabase: Client = get_supabase_client()

    hangout_response = get_hangout(hangout_id)

    creator_id = hangout_response["hangout"]["creator_id"]
    title = hangout_response["hangout"]["title"]

    hangout_participants = (      
        supabase.table("hangout_participants")
        .select()
        .eq("hangout_id", hangout_id)
        .eq("status", "accepted")
        .execute()
    )

    updated_participants_response = (
        supabase.table("hangout_participants")
        .update({"flowStatus": FlowStatus.PENDING_CONFIRM_LOCATION})
        .eq("hangout_id", hangout_id)
        .execute()
    )

    notifResponse = send_notification_bulk(
        creator_id,
        [participant["user_id"] for participant in hangout_participants.data],
        f"Pick your location soon for {title}",
        NotificationType.SELECT_PLACES,
        hangout_id,
    )

def check_all_submitted(hangout_id: str, flowStatus: str) -> bool:
    '''
    helper function to check if all participants have a particular status 
    *typically used for checking if all users confirmed something like meetup time

    1. Retrieve data
       - get all hangout participants
       - get all hangout participants with flowStatus (any arbitrary status)
    2. Compare length and return boolean value
    '''
    supabase: Client = get_supabase_client()
    try:
        hangout_participants = (      
            supabase.table("hangout_participants")
            .select()
            .eq("hangout_id", hangout_id)
            .eq("status", "accepted")
            .execute()
        )
        participants_submitted = (
            supabase.table("hangout_participants")
            .select()
            .eq("hangout_id", hangout_id)
            .eq("flowStatus", flowStatus)
            .execute()
        )
        if hangout_participants.data and participants_submitted.data:
            return len(hangout_participants.data) == len(participants_submitted.data)
        return False
    except Exception as e:
        raise UnexpectedError(f"Unexpected error: {str(e)}")

def submit_time_decline(hangout_id: str, user_id: str):
    '''
    Decline user for submitting meetup time
    (aka remove user from hangout)

    1. check hangout_id and user_id are not null
    2. check if user is a valid user
    3. delete user from hangout
    '''

    if hangout_id is None or not hangout_id:
        raise InvalidHangout("Hangout ID can not null")
    if user_id is None or not user_id:
        raise InvalidUser("User ID cannot be null")
    
    supabase: Client = get_supabase_client()
    try:
        user_check = (
            supabase.table("users")
            .select("auth_id")
            .eq("auth_id", user_id)
            .maybe_single()
            .execute()
        )

        if not user_check.data:
            return {"status": 404, "message": "User not found."}
        
        response = (
            supabase.table("hangout_participants")
            .delete()
            .eq("hangout_id", hangout_id)
            .eq("user_id", user_id)
            .execute()
        )
        
        if response.data:
            return {"status": 200, "message": "Successfully declined participant and updated status"}
    except Exception as e:
        raise UnexpectedError(f"Unexpected error: {str(e)}")
=======
def update_flow_status(user_id, new_status: str, hangout_id):
    if user_id is None:
        raise InvalidUser("User ID can not be null")
    if hangout_id is None:
        raise InvalidHangout("Hangout ID can not be null")
    if new_status is None:
        raise ValueError("Status can not be empty.")

    supabase: Client = get_supabase_client()

    try:

        if new_status == "declined":
            # delete row and return
            delete_response = (
                supabase.table("hangout_participants")
                .delete()
                .eq("user_id", user_id)
                .eq("hangout_id", hangout_id)
                .execute()
            )
            if len(delete_response.data) == 0:
                return {"status": 500, "message": "Error while updating flow status."}

            return {
                "status": 200,
                "message": "Successfully declined final confirmation.",
            }
        else:
            data = {
                "user_id": user_id,
                "flowStatus": (FlowStatus.ACCEPTED_FINAL_CONFIRMATION),
            }
        response = (
            supabase.table("hangout_participants")
            .update(data)
            .eq("user_id", user_id)
            .eq("hangout_id", hangout_id)
            .execute()
        )
        if len(response.data) == 0:
            return {"status": 500, "message": "Error while updating flow status."}

        return {"status": 200, "message": "Successfully accepted final confirmation."}
    except Exception as e:
        return {"status": 500, "message": str(e)}
>>>>>>> c1624d0c
<|MERGE_RESOLUTION|>--- conflicted
+++ resolved
@@ -1154,8 +1154,6 @@
     except Exception as e:
         return {"status": 500, "message": str(e)}
 
-
-<<<<<<< HEAD
 def submit_time_confirmation(hangout_id: str, user_id: str, address: str, transport: str, travel_time: str):
     '''
     Confirm a user for submitting meetup time.
@@ -1336,7 +1334,7 @@
             return {"status": 200, "message": "Successfully declined participant and updated status"}
     except Exception as e:
         raise UnexpectedError(f"Unexpected error: {str(e)}")
-=======
+        
 def update_flow_status(user_id, new_status: str, hangout_id):
     if user_id is None:
         raise InvalidUser("User ID can not be null")
@@ -1382,5 +1380,4 @@
 
         return {"status": 200, "message": "Successfully accepted final confirmation."}
     except Exception as e:
-        return {"status": 500, "message": str(e)}
->>>>>>> c1624d0c
+        return {"status": 500, "message": str(e)}