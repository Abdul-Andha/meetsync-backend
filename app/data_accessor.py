--- conflicted
+++ resolved
@@ -1145,7 +1145,6 @@
         return {"status": 200, "message": "Votes submitted successfully"}
 
     except Exception as e:
-<<<<<<< HEAD
         return {"status": 500, "message": str(e)}
 
 
@@ -1224,7 +1223,4 @@
         if response.data:
             return {"status": 200, "message": "Successfully declined participant and updated status"}
     except Exception as e:
-        raise UnexpectedError(f"Unexpected error: {str(e)}")
-=======
-        return {"status": 500, "message": str(e)}
->>>>>>> e8aa1348
+        raise UnexpectedError(f"Unexpected error: {str(e)}")