--- conflicted
+++ resolved
@@ -521,11 +521,7 @@
         raise UnexpectedError(f"Unexpected error: {str(e)}")
 
 
-<<<<<<< HEAD
-def get_hangouts(user_id: str):
-=======
 def get_user_hangouts(user_id: str):
->>>>>>> ea0ae318
     """
     Retrieve all hangouts for a given user.
 
@@ -593,7 +589,6 @@
         raise UnexpectedError(f"Unexpected error: {str(e)}")
 
 
-<<<<<<< HEAD
 def create_poll(hangout_id: str, options: list[str]):
     """
     Creates a poll for a hangout 
@@ -607,23 +602,12 @@
     unique_options = set(options)
     if len(unique_options) > 5:
         raise ValueError("Options exceeds limit. You can only pass in 5 options")
-=======
-def get_hangout(hangout_id: str):
-    """
-    Retrieve hangout object from supabase given hangout_id
-
-    1. Raise error if hangout_id is falsey.
-    2. Query supabase for hangout row
-    """
-
->>>>>>> ea0ae318
     if hangout_id is None or hangout_id == "":
         raise InvalidHangout("Hangout ID can not null")
 
     supabase: Client = get_supabase_client()
 
     try:
-<<<<<<< HEAD
         data = [
         {"hangout_id": hangout_id, "option_time": option} for option in unique_options
         ]
@@ -645,25 +629,10 @@
                 "status": 200,
                 "message": "Succesfully created poll and added your options.",
             }
-=======
-        response = (
-            supabase.table("hangouts")
-            .select()
-            .eq("id", hangout_id)
-            .maybe_single()
-            .execute()
-        )
-
-        if response and response.data:
-            return {"status": 200, "hangout": response.data}
-        return {"status": 200, "hangout": None}
-
->>>>>>> ea0ae318
-    except Exception as e:
-        raise UnexpectedError(f"Unexpected error: {str(e)}")
-
-
-<<<<<<< HEAD
+    except Exception as e:
+        raise UnexpectedError(f"Unexpected error: {str(e)}")
+
+
 # change option id and vote id to uuids
 def vote(hangout_id: int, option_id: int, user_id: str):
     """
@@ -751,40 +720,10 @@
                 "message": "Succesfully added your vote",
             }
         
-=======
-def get_hangout_participants(hangout_id: str):
-    """
-    Retrieve all active participants in specified hangout
-
-    1. Raise error if hangout_id is falsey.
-    2. Query supabase for participants in hangout that have accepted
-    3. Return queried results or [] if none found
-    """
-
-    if hangout_id is None or hangout_id == "":
-        raise InvalidHangout("Hangout ID can not null")
-
-    supabase: Client = get_supabase_client()
-
-    try:
-        response = (
-            supabase.table("hangout_participants")
-            .select()
-            .eq("hangout_id", hangout_id)
-            .eq("status", "accepted")
-            .execute()
-        )
-
-        if response.data:
-            return {"status": 200, "participants": response.data}
-        return {"status": 200, "participants": []}
-
->>>>>>> ea0ae318
-    except Exception as e:
-        raise UnexpectedError(f"Unexpected error: {str(e)}")
-
-
-<<<<<<< HEAD
+    except Exception as e:
+        raise UnexpectedError(f"Unexpected error: {str(e)}")
+
+
 def set_scheduled_time(supabase: Client, hangout_id: int):
     """
     A helper function to set the winning time for a vote
@@ -809,7 +748,68 @@
     )
 
     return "data" in updated_hangout_response
-=======
+
+def get_hangout(hangout_id: str):
+    """
+    Retrieve hangout object from supabase given hangout_id
+
+    1. Raise error if hangout_id is falsey.
+    2. Query supabase for hangout row
+    """
+
+    if hangout_id is None or hangout_id == "":
+        raise InvalidHangout("Hangout ID can not null")
+
+    supabase: Client = get_supabase_client()
+
+    try:
+        response = (
+            supabase.table("hangouts")
+            .select()
+            .eq("id", hangout_id)
+            .maybe_single()
+            .execute()
+        )
+
+        if response and response.data:
+            return {"status": 200, "hangout": response.data}
+        return {"status": 200, "hangout": None}
+
+    except Exception as e:
+        raise UnexpectedError(f"Unexpected error: {str(e)}")
+
+
+def get_hangout_participants(hangout_id: str):
+    """
+    Retrieve all active participants in specified hangout
+
+    1. Raise error if hangout_id is falsey.
+    2. Query supabase for participants in hangout that have accepted
+    3. Return queried results or [] if none found
+    """
+
+    if hangout_id is None or hangout_id == "":
+        raise InvalidHangout("Hangout ID can not null")
+
+    supabase: Client = get_supabase_client()
+
+    try:
+        response = (
+            supabase.table("hangout_participants")
+            .select()
+            .eq("hangout_id", hangout_id)
+            .eq("status", "accepted")
+            .execute()
+        )
+
+        if response.data:
+            return {"status": 200, "participants": response.data}
+        return {"status": 200, "participants": []}
+
+    except Exception as e:
+        raise UnexpectedError(f"Unexpected error: {str(e)}")
+
+
 def push_recommendations(hangout_id: str, places):
     """
     Push recommended places to supabase recommendations table
@@ -881,5 +881,4 @@
     except InvalidHangout as e:
         raise e
     except Exception as e:
-        raise UnexpectedError(f"Unexpected error: {str(e)}")
->>>>>>> ea0ae318
+        raise UnexpectedError(f"Unexpected error: {str(e)}")