from datetime import datetime

from dotenv import dotenv_values
from supabase import Client

from app.custom_errors import (
    InvalidFriendship,
    InvalidHangout,
    InvalidUser,
    UnexpectedError,
    InvalidNotificationMessage,
    InvalidNotificationId,
)
from app.custom_types import FriendStatus, HangoutStatus, InviteeStatus, NotificationType
from app.supabase_client import get_supabase_client
from app.utils import send_notification_bulk

config = dotenv_values(".env")


def check_for_friendship(user_A: str, user_B: str):
    """
    A helper function to retrive a row in the friends table.

    NOTE: This function assumes that user_A < user_B.

    So make sure you do this check before passing in the values:

        primary, secondary = (user_A, user_B) if user_A < user_B else (user_B, user_A)

    If the row exist, we will return the row_id, otherwise we will return None.
    """

    supabase: Client = get_supabase_client()

    try:
        response = (
            supabase.table("friends")
            .select()
            .eq("user_A", user_A)
            .eq("user_B", user_B)
            .maybe_single()
            .execute()
        )

        if response:
            return response.data["id"]

    except Exception as e:
        raise UnexpectedError(f"Unexpected error: {str(e)}")


def send_friend_request(user_A: str, user_B: str) -> dict:
    """
    1. Raise errors if user_id or friend_id is falsey
    2. Initialize variables:
        primary = smaller id
        secondary = larger id
    3. Checks for entries in `friends` table
    4. If there are no entries, we will insert a row into the `friends` table
    5. If there are , we will return a message to the caller.
    """

    supabase: Client = get_supabase_client()

    if user_A is None:
        raise InvalidUser("User ID can not null")
    if user_B is None:
        raise InvalidUser("Friend ID can not null")
    if user_A == user_B:
        raise ValueError(
            f"The IDs of the users can not be the same. User A: {user_A}, User B: {user_B}"
        )

    primary, secondary = (user_A, user_B) if user_A < user_B else (user_B, user_A)

    try:
        friendship_id = check_for_friendship(primary, secondary)
        if not friendship_id:
            data = {
                "user_A": primary,
                "user_B": secondary,
                "status": FriendStatus.PENDING,
                "sender": user_A,
            }
            response = supabase.table("friends").insert(data).execute()
            if response.data[0]["id"]:
                return {
                    "status": 200,
                    "message": "Succesfully sent the friend request.",
                }
    except UnexpectedError as e:
        raise e

    return {
        "status": 500,
        "message": "Unable to add friends. Users are already in a friendship.",
    }


def remove_friend(friendship_id: str):
    """
    1. Removing a friend request by deleting the row from the `friends` table
    2. If no rows were updated, we return an error response.
    3. If friendship_id is falsy, we raise an InvalidFriendship error.
    """

    if friendship_id is None or friendship_id == "":
        raise InvalidFriendship("Friendship ID can not null")

    supabase: Client = get_supabase_client()

    try:
        check_response = (
            supabase.table("friends").select().eq("id", friendship_id).execute()
        )

        if len(check_response.data) == 0:
            return {"error": 500, "message": "Friendship does not exist"}

        response = supabase.table("friends").delete().eq("id", friendship_id).execute()

        if response.data[0]["id"] == friendship_id:
            return {"status": 200, "message": "Succesfully removed the friendship."}

    except Exception as e:
        raise UnexpectedError(f"Unexpected error: {str(e)}")


def get_notifications(user_id: str):
    """
    Retrieve all notifications for a given user.

    1. Raise an error if `user_id` is falsy.
    2. Query the `notifications` table to fetch notifications for the user.
    3. For each notification, if there's a sender, retrieve sender username & profile_img
    3. Return the list of notifications.

    If an error occurs, raise an UnexpectedError.
    """

    if not user_id:
        raise InvalidUser("User ID cannot be null")

    supabase: Client = get_supabase_client()

    try:
        response = (
            supabase.table("notifications")
            .select("*")
            .eq("user_id", user_id)
            .order("created_at", desc=True)
            .execute()
        )

        notifications = response.data if response.data else []

        for notif in notifications:
            notif["users"] = (
                get_user_info(notif["sender"])
                if notif["sender"]
                else {"username": "Unknown", "profile_img": None}
            )

        return {"status": 200, "notifications": notifications}

    except Exception as e:
        raise UnexpectedError(f"Unexpected error: {str(e)}")


def get_user_info(user_id: str) -> dict:
    """
    Retrieves username and profile_img for a given user

    1. Raise an error if user_id is null / falsey
    2. Query supabase for user with user_id, to retrieve username and profile_img
    3. Return response.data if not falsey, else return default dictionary
    """

    if not user_id:
        raise InvalidUser("User ID cannot be null")

    supabase: Client = get_supabase_client()
    try:
        response = (
            supabase.from_("users")
            .select("username, profile_img")
            .eq("auth_id", user_id)
            .single()
            .execute()
        )

        return (
            response.data
            if response.data
            else {"username": "Unknown", "profile_img": None}
        )
    except Exception as e:
        raise UnexpectedError(f"Unexpected error: {str(e)}")


def update_notification(notification_id: str, message: str) -> dict:
    """
    Updates a notification message and type

    1. Raises errors if 'notification_id' or 'message" is falsy
    2. Updates the row with message and a type of general
    3. Returns a status code of success else 404 error
    """

    if not notification_id:
        raise InvalidNotificationId("Notification ID cannot be null")
    if not message:
        raise InvalidNotificationMessage("Notification message cannot be null")

    supabase: Client = get_supabase_client()

    try:
        response = (
            supabase.table("notifications")
            .update({"message": message, "type": "general"})
            .eq("id", notification_id)
            .execute()
        )

        return (
            {"status": 200, "message": "Notification updated successfully"}
            if response.data
            else {
                "status": 500,
                "message": "Something went wrong with updating notification",
            }
        )

    except Exception as e:
        raise UnexpectedError(f"Unexpected error: {str(e)}")


def remove_notification(notification_id: str, user_id: str) -> dict:
    """
    Attempts to delete a notification directly.

    1. Raise errors if `notification_id` or `user_id` is falsy.
    2. Perform the delete operation.
    3. If no records were deleted, return a 404 Not Found response.
    """

    if not notification_id:
        raise ValueError("Notification ID cannot be null")
    if not user_id:
        raise ValueError("User ID cannot be null")

    supabase: Client = get_supabase_client()

    try:
        response = (
            supabase.table("notifications")
            .delete()
            .eq("id", notification_id)
            .eq("user_id", user_id)
            .execute()
        )

        if not response.data:
            return {
                "status": 404,
                "message": "Notification not found or does not belong to user",
            }

        return {"status": 200, "message": "Notification successfully removed"}

    except Exception as e:
        raise UnexpectedError(f"Unexpected error: {str(e)}")


def fetch_friends(uuid: str) -> dict:
    """
    1. Checks if uuid is empty, raised an InvalidUser if so.
    2. Checks if user exist in user table.
        a. We are doing this because if we query "friends" and the uuid does not exist, it will return an empty list. This will help with debugging.
    2. Fetchs all rows where uuid = user_A or uuid = user_b.
    3. We will always return `response.data` because if there are no results found from the query, `response.data` will be an empty list.
    """

    supabase: Client = get_supabase_client()

    if uuid is None:
        raise InvalidUser("User ID can not null")

    try:
        user_exist = (
            supabase.table("users")
            .select("auth_id")
            .eq("auth_id", uuid)
            .maybe_single()
            .execute()
        )

        if not user_exist.data:
            return {"status": 404, "message": "User does not exist."}

        response = (
            supabase.table("friends")
            .select("id", "user_A", "user_B", "status", "created_at")
            .or_(f"user_A.eq.{uuid},user_B.eq.{uuid}")
            .execute()
        )

        response = supabase.rpc(
            "fetch_friends",
            {
                "currentuser": uuid,
            },
        ).execute()

        return {"status": 200, "friends": response.data}

    except UnexpectedError as e:
        raise e


def friends_autocomplete(uuid: str, query: str) -> dict:
    """
    A function to look for partial matches when searching for friends.

    1. If uuid is falsy we raise an error. If the query is empty, we return nothing.
    2. We will call a procedure that we created.

    Note: when calling this function on the frontend, make sure to throttle or debounce to prevent spam request.

    Links to procedure:
        SQL Query: https://supabase.com/dashboard/project/iseoomsaaenxnrmceksg/api?rpc=friends_autocomplete
        Docs: https://supabase.com/dashboard/project/iseoomsaaenxnrmceksg/sql/83099a29-8e38-402f-bb4a-c535dd0d2b29
    """

    supabase: Client = get_supabase_client()

    if uuid is None:
        raise InvalidUser("User ID can not null")

    try:
        response = supabase.rpc(
            "friends_autocomplete",
            {
                "currentuser": uuid,
                "name": query,
            },
        ).execute()

        if not response.data:
            return {"suggestions": []}

        return {
            "suggestions": [
                {
                    "uuid": friend["id"],
                    "email": friend["email"],
                    "username": friend["username"],
                }
                for friend in response.data
                if friend["id"] != uuid
            ]
        }

    except UnexpectedError as e:
        raise e


def new_hangout(
    creator_username: str,
    creator_id: str,
    invitee_ids: list[str],
    title: str,
) -> dict:
    """
    1. Raise errors if:
        a. creator_username or creator_id or title are falsey.
        b. invitee_ids is empty.
    2. Create new hangout object in the hangouts table.
    3. Invite people to the hangout.
    """
    if creator_username == "":
        raise ValueError("Creator username can not be empty")

    if creator_id is None or creator_id == "":
        raise InvalidUser("Creator ID can not null")

    if len(invitee_ids) == 0:
        raise InvalidUser("Invitee IDs can not be empty")

    if title == "":
        raise ValueError("Title can not be empty")

    supabase: Client = get_supabase_client()

    data = {
        "creator_id": creator_id,
        "invitee_ids": invitee_ids,
        "title": title,
        "status": HangoutStatus.INVITES_SENT,
    }

    try:
        response = supabase.table("hangouts").insert(data).execute()
        if response.data[0]["id"]:
            invite_users(
                creator_id, creator_username, response.data[0]["id"], invitee_ids
            )
            return {"status": 200, "message": "Succesfully created the hangout."}
    except Exception as e:
        raise UnexpectedError(f"Unexpected error: {str(e)}")


def invite_users(
    creator_id: str, creator_username: str, hangout_id: str, invitee_ids: list[str]
) -> dict:
    """
    1. Raise errors if hangout_id is falsey.
    2. For each invitee:
        a. Insert a new row in the hangout_participants table.
        b. Send a notification to the invitee.
    """

    if hangout_id is None or hangout_id == "":
        raise InvalidHangout("Hangout ID can not null")

    supabase: Client = get_supabase_client()

    data = [
        {
            "hangout_id": hangout_id,
            "user_id": invitee_id,
            "status": InviteeStatus.PENDING,
        }
        for invitee_id in invitee_ids
    ]
    data.append(
        {
            "hangout_id": hangout_id,
            "user_id": creator_id,
            "status": InviteeStatus.ACCEPTED,
        }
    )

    try:
        response = supabase.table("hangout_participants").insert(data).execute()
        notifResponse = send_notification_bulk(
            creator_id,
            invitee_ids,
            f"{creator_username} has invited you to a hangout",
            "hangout-invite",
            hangout_id,
        )
        if response.data and notifResponse["status"] == 200:
            return {
                "status": 200,
                "message": "Succesfully invited users to the hangout.",
            }
    except Exception as e:
        raise UnexpectedError(f"Unexpected error: {str(e)}")


def respond_to_invite(hangout_id: str, user_id: str, status: InviteeStatus) -> dict:
    """
    1. Raise errors if hangout_id or user_id is falsey.
    2. Raise errors if hangout_participants row does not exist.
    3. Update the status of the hangout_participants row to incoming status.
    """

    if hangout_id is None or hangout_id == "":
        raise InvalidHangout("Hangout ID can not null")

    supabase: Client = get_supabase_client()

    try:
        response = (
            supabase.table("hangout_participants")
            .update({"status": status})
            .eq("hangout_id", hangout_id)
            .eq("user_id", user_id)
            .execute()
        )

        if response.data:
            check_for_pending(hangout_id)
            return {"status": 200, "message": "Succesfully updated the invite."}
        return {"status": 404, "message": "Hangout invite not found."}
    except Exception as e:
        raise UnexpectedError(f"Unexpected error: {str(e)}")


def check_for_pending(hangout_id: str):
    """
    1. Raise errors if hangout_id is falsey.
    2. Check if there are any pending invites for the hangout.
    3. If there are no pending invites, update the status of the hangout to "fetching-availability".
    """

    if hangout_id is None or hangout_id == "":
        raise InvalidHangout("Hangout ID can not null")

    supabase: Client = get_supabase_client()

    try:
        response = (
            supabase.table("hangout_participants")
            .select()
            .eq("hangout_id", hangout_id)
            .eq("status", InviteeStatus.PENDING)
            .execute()
        )

        if not response.data:
            supabase.table("hangouts").update(
                {"status": HangoutStatus.FETCHING_AVAILABILITY}
            ).eq("id", hangout_id).execute()
    except Exception as e:
        raise UnexpectedError(f"Unexpected error: {str(e)}")


def get_user_hangouts(user_id: str):
    """
    Retrieve all hangouts for a given user.

    1. Raise an error if `user_id` is falsy.
    2. Query the `hangouts` table to fetch hangouts where the user is the creator or an invitee.
    3. Return the list of hangouts ordered by `scheduled_time`.
    """

    if not user_id:
        raise InvalidUser("User ID cannot be null")

    supabase: Client = get_supabase_client()

    try:
        response = (
            supabase.table("hangouts")
            .select()
            .or_(f"creator_id.eq.{user_id},invitee_ids.cs.{{{user_id}}}")
            .order("scheduled_time", desc=False)
            .execute()
        )

        if response.data:
            return {"status": 200, "hangouts": response.data}
        return {"status": 200, "hangouts": []}

    except Exception as e:
        raise UnexpectedError(f"Unexpected error: {str(e)}")


def accept_friendship(friendship_id: str):
    """
    1. Accepting a friend request by changing status from pending to accepted.
    2. If no rows were updated, we return an error response.
    3. If friendship_id is falsy, we raise an InvalidFriendship error.
    4. If users are already friends, we return an error response.
    """

    if friendship_id is None or friendship_id == "":
        raise InvalidFriendship("Friendship ID can not null")

    supabase: Client = get_supabase_client()

    try:
        check_response = (
            supabase.table("friends").select().eq("id", friendship_id).execute()
        )

        if len(check_response.data) == 0:
            return {"error": 500, "message": "Friendship does not exist"}

        if check_response.data[0]["status"] == FriendStatus.ACCEPTED:
            return {"error": 500, "message": "Users are already friends"}

        response = (
            supabase.table("friends")
            .update({"status": FriendStatus.ACCEPTED})
            .eq("id", friendship_id)
            .execute()
        )

        return {"status": 200, "message": "Succesfully accepted the friend request."}

    except Exception as e:
        raise UnexpectedError(f"Unexpected error: {str(e)}")


def create_poll(hangout_id: str, options: list[str]):
    """
    Creates a poll for a hangout

    1. If there was more than 5 options passed in, we raise a ValueError
    2. If hangout_id is falsey we raise a value error
    3. Check if a poll is already created, if so, we return an error
    4. Insert all poll options for a hangout
    5. Get hangout information and send notification to all invitees
    6. If all is good, we return a 200
    """

    unique_options = set(options)
    if len(unique_options) > 5:
        raise ValueError("Options exceeds limit. You can only pass in 5 options")
    if hangout_id is None or hangout_id == "":
        raise InvalidHangout("Hangout ID can not null")

    supabase: Client = get_supabase_client()

    try:
<<<<<<< HEAD
        data = []
        for option in unique_options:
            day, start_time, end_time = option.split(',')
            insertData = {"hangout_id": hangout_id, "selected_day": day, "start_time": start_time, "end_time": end_time}
            data.append(insertData)

=======
        data = [
            {"hangout_id": hangout_id, "option_time": option}
            for option in unique_options
        ]
>>>>>>> 47bba35e
        check_response = (
            supabase.table("meetup_options")
            .select("hangout_id")
            .eq("hangout_id", hangout_id)
            .execute()
        )
        if len(check_response.data) > 0:
            return {
                "status": 500,
                "message": "Unable to create poll. A poll for the hangout already exist.",
            }

        response = supabase.table("meetup_options").insert(data).execute()

        if response.data:
            hangout_response = get_hangout(hangout_id)
            if hangout_response['status'] != 200:
                return {
                    "status": 200,
                    "message": "Succesfully created poll but unable to retrieve hangout information and send notifications.",
                } 
            hangout_info = hangout_response['hangout']
            notifResponse = send_notification_bulk(
                hangout_info["creator_id"],
                hangout_info["invitee_ids"],
                f'Availability phase initiated for {hangout_info["title"]}',
                NotificationType.SELECT_AVAILABILITY,
                hangout_id,
            )
            if notifResponse["status"] != 200:
                return {
                    "status": 200,
                    "message": "Succesfully created poll but unable to send notifications to all invitees.",
                }
            return {
                "status": 200,
                "message": "Succesfully created poll and added your options.",
            }
    except Exception as e:
        raise UnexpectedError(f"Unexpected error: {str(e)}")

def get_poll(hangout_id: str):
    '''
    Gets all the poll options for a hangout

    1. If hangout_id is falsey we raise a value error 
    2. Query meetup_options to get the options for a hangout
    3. If all is good, we return a 200 with the options
    '''

    if hangout_id is None or hangout_id == "":
        raise InvalidHangout("Hangout ID can not null")

    supabase: Client = get_supabase_client()
    try:
        response = (
            supabase.table("meetup_options")
            .select("id, start_time, end_time, selected_day")
            .eq("hangout_id", hangout_id)
            .execute()
        )
        if response.data:
            data = [{'id': option['id'], 'option': option['selected_day'] + ',' + option['start_time'] + ',' + option['end_time']} for option in response.data]
            return {"status": 200, "options": data}
        return {"status": 200, "options": []}

    except Exception as e:
        raise UnexpectedError(f"Unexpected error: {str(e)}")



def vote(hangout_id: int, option_ids: list[str], user_id: str):
    """
    Submits a vote for a hangout

    1. If hangout_id, option_id or user_id is falsey we raise an error
    2. We then get the vote options and make sure the option the user is trying to vote for is an actual selection from the poll
        2a. If is not, we raise an error
        2b. Otherwise we submit the vote
    3. After we submit the vote we get all the participants in an hangout, and all the votes and check if theyre equal
        3a. If they are equal that means everyone has voted.
        3b. We know this is true because `user_id` and `hangout_id` are a composite key in `meetup_votes` table so there will never be duplicate votes from the same user
    4. If everyone vote, we call a helper function to get the winner and update the hangouts table. The col we are updating is `scheduled_time`
    """

    if not hangout_id:
        raise InvalidHangout("Hangout ID can not null")

    if not user_id:
        raise InvalidUser("User ID cannot be null")

    if not option_ids or len(option_ids) == 0:
        raise ValueError("Options cannot be empty")

    supabase: Client = get_supabase_client()

    try:

        concluded = check_if_vote_is_concluded(supabase, hangout_id)

        if concluded:
            return {
                "status": 500,
                "message": "No longer accepting votes for hangout. Poll is concluded.",
            }
<<<<<<< HEAD
    
        data = [{"user_id": user_id, "option_id": option_id, "hangout_id": hangout_id} for option_id in option_ids]
=======

        data = {"user_id": user_id, "option_id": option_id, "hangout_id": hangout_id}
>>>>>>> 47bba35e

        vote_options = (
            supabase.table("meetup_options")
            .select("id")
            .eq("hangout_id", hangout_id)
            .execute()
        )

        flattened_options = [option["id"] for option in vote_options.data]
        for option_id in flattened_options:
            if option_id not in flattened_options:
                return {
                    "status": 500,
                    "message": "Invalid voting option: " + option_id,
                }

        vote_response = (
            supabase.table("meetup_votes")
<<<<<<< HEAD
            .upsert(data) 
=======
            .upsert(
                data, on_conflict="user_id,option_id"
            )  # no-op (nothing is done) if the there is a conflic
>>>>>>> 47bba35e
            .execute()
        )

        if vote_response.data:

<<<<<<< HEAD
            hangout_response = get_hangout(hangout_id)
=======
            hangout_response = (
                supabase.table("hangouts")
                .select("invitee_ids")
                .eq("id", hangout_id)
                .execute()
            )
>>>>>>> 47bba35e

            invitees = hangout_response['hangout']["invitee_ids"]
            creator_id = hangout_response['hangout']["creator_id"]
            title = hangout_response['hangout']["title"]

            user_votes = (
                supabase.table("meetup_votes")
                .select("user_id")
                .eq("hangout_id", hangout_id)
                .execute()
            )

            flattend_user_votes = [user["user_id"] for user in user_votes.data]
            unique_users = set(flattend_user_votes)

<<<<<<< HEAD
            if len(unique_users) == len(invitees): # change this clause
               update_hangout_response = set_scheduled_time(supabase,hangout_id, invitees, creator_id, title)
               if not update_hangout_response:
                   return {
                       "status": 500,
                       "message": "Successfully added vote. We tried to conclude the vote since you are the final memeber to vote but there was an error while updating the hangout."
                   }
=======
            if len(unique_users) == len(invitees):  # change this clause
                update_hangout_response = set_scheduled_time(supabase, hangout_id)
                if not update_hangout_response:
                    return {
                        "status": 500,
                        "message": "Successfully added vote. We tried to conclude the vote since you are the final memeber to vote but there was an error while updating the hangout.",
                    }
>>>>>>> 47bba35e

            return {
                "status": 200,
                "message": "Succesfully added your vote",
            }

    except Exception as e:
        raise UnexpectedError(f"Unexpected error: {str(e)}")


def set_scheduled_time(supabase: Client, hangout_id: int, invitees: list[str], creator_id: str, title:str):
    """
    A helper function to set the winning time for a vote

    1. Get the winner view sql query : https://supabase.com/dashboard/project/iseoomsaaenxnrmceksg/sql/04256748
    2. Update hangouts table with the value returned from the query
    """
    winning_time_repsponse = supabase.rpc(
        "get_vote_winner",
        {
            "input_hangout_id": hangout_id,
        },
    ).execute()

    winning_date = winning_time_repsponse.data[0]["selected_day"]
    winning_start_time = winning_time_repsponse.data[0]["start_time"]
    winning_end_time = winning_time_repsponse.data[0]["end_time"]
    updated_hangout_response = (
        supabase.table("hangouts")
        .update({"scheduled_date": winning_date, "scheduled_start_time": winning_start_time,  "scheduled_end_time": winning_end_time, "status": HangoutStatus.CONFIRM_TIME})
        .eq("id", hangout_id)
        .execute()
    )

<<<<<<< HEAD
    notifResponse = send_notification_bulk(
        creator_id,
        invitees,
        f"Meetup time has been chosen and set for {title}",
        NotificationType.CONFIRM_TIME,
        hangout_id,
    )

    return len(updated_hangout_response.data) == 1 # len is 1 if the update was succesful
=======
    return (
        len(updated_hangout_response.data) == 1
    )  # len is 1 if the update was succesful
>>>>>>> 47bba35e


def check_if_vote_is_concluded(supabase: Client, hangout_id: int):
    """
    A helper function to check if a poll is not concluded

    Note: `scheduled_time` is either NULL or a datetimestamp

    1. Fetches `scheduled_time` val from row.
    2. If `scheduled_time` is not null, return true. This means theres a date timestamp
    3. Otherwise return false, this means the value is None
    """

    hangout = (
        supabase.table("hangouts")
        .select("scheduled_time")
        .eq("id", hangout_id)
        .execute()
    )
    return hangout.data[0]["scheduled_time"] is not None


def get_hangout(hangout_id: str):
    """
    Retrieve hangout object from supabase given hangout_id

    1. Raise error if hangout_id is falsey.
    2. Query supabase for hangout row
    """

    if hangout_id is None or hangout_id == "":
        raise InvalidHangout("Hangout ID can not null")

    supabase: Client = get_supabase_client()

    try:
        response = (
            supabase.table("hangouts")
            .select()
            .eq("id", hangout_id)
            .maybe_single()
            .execute()
        )

        if response and response.data:
            return {"status": 200, "hangout": response.data}
        return {"status": 200, "hangout": None}

    except Exception as e:
        raise UnexpectedError(f"Unexpected error: {str(e)}")


def get_hangout_participants(hangout_id: str):
    """
    Retrieve all active participants in specified hangout

    1. Raise error if hangout_id is falsey.
    2. Query supabase for participants in hangout that have accepted
    3. Return queried results or [] if none found
    """

    if hangout_id is None or hangout_id == "":
        raise InvalidHangout("Hangout ID can not null")

    supabase: Client = get_supabase_client()

    try:
        response = (
            supabase.table("hangout_participants")
            .select("*, user:users(username)")
            .eq("hangout_id", hangout_id)
            .eq("status", "accepted")
            .execute()
        )

        if response.data:
            return {"status": 200, "participants": response.data}
        return {"status": 200, "participants": []}

    except Exception as e:
        raise UnexpectedError(f"Unexpected error: {str(e)}")


def push_recommendations(hangout_id: str, places):
    """
    Push recommended places to supabase recommendations table

    1. Raise error if hangout_id is falsey.
    2. Add each place to the recommendations table
    3. Return success message
    """

    if hangout_id is None or hangout_id == "":
        raise InvalidHangout("Hangout ID can not null")

    supabase: Client = get_supabase_client()

    data = [
        {
            "hangout_id": hangout_id,
            "name": place["displayName"]["text"],
            "address": place["formattedAddress"],
            "location": place["location"],
        }
        for place in places
    ]

    try:
        response = supabase.table("place_recommendations").insert(data).execute()

        if response.data:
            return {
                "status": 200,
                "message": "Succesfully added recommendations.",
            }
    except Exception as e:
        raise UnexpectedError(f"Unexpected error: {str(e)}")


def get_recommendations(hangout_id: str):
    """
    Get recommended places from supabase recommendations table for given hangout

    1. Raise error if hangout_id is falsey
    2. Raise error if hangout does not exist
    3. Query supabase for recommendations
        3a. Return 404 if none found. This should not happen because algo should run first
        3b. Return recommendations
    """

    if hangout_id is None or hangout_id == "":
        raise InvalidHangout("Hangout ID can not null")

    supabase: Client = get_supabase_client()

    try:
        response = get_hangout(hangout_id)
        if not response["hangout"]:
            raise InvalidHangout("Hangout does not exist.")

        response = (
            supabase.table("place_recommendations")
            .select()
            .eq("hangout_id", hangout_id)
            .execute()
        )

        if response.data:
            return {"status": 200, "recommendations": response.data}
        return {"status": 404, "message": "No recommendations found for hangout."}

    except InvalidHangout as e:
        raise e
    except Exception as e:
        raise UnexpectedError(f"Unexpected error: {str(e)}")


def fetch_hangouts(uuid: str, name: str = "") -> dict:
    """
    1. Checks if uuid is empty, raises InvalidUser if so.
    2. Checks if user exists in users table.
    3. Calls the `fetch_user_hangouts` RPC with uuid + optional name query.
    4. Always returns `response.data`.
    Stored procedure link: https://supabase.com/dashboard/project/iseoomsaaenxnrmceksg/api?rpc=fetch_user_hangouts
    """
    supabase: Client = get_supabase_client()

    if uuid is None:
        raise InvalidUser("User ID cannot be null")

    try:
        user_exist = (
            supabase.table("users")
            .select("auth_id")
            .eq("auth_id", uuid)
            .maybe_single()
            .execute()
        )

        if not user_exist.data:
            return {"status": 404, "message": "User does not exist."}

        response = supabase.rpc(
            "fetch_user_hangouts",
            {
                "currentuser": uuid,
                "name": name or "",
            },
        ).execute()

        return {"status": 200, "hangouts": response.data}

    except UnexpectedError as e:
        raise e


def cancel_hangout(hangout_id: int):
    """
    A helper function to delete a hangout.

    1. If hangout_id is falsy, we raise an InvalidHangout error
    2. Otherwise, we will delete the row from the hangouts table

    As long as all foreign keys are set to cascade on delete, all related rows referencing the `hangout_id` will also be automatically removed.
    """

    if hangout_id is None:
        raise InvalidHangout("Hangout ID can not null")

    supabase: Client = get_supabase_client()

    try:
        response = supabase.table("hangouts").delete().eq("id", hangout_id).execute()

        if len(response.data) == 0:
            return {
                "status": 500,
                "message": "Unable to delete hangout. Make sure you are passing in a vaid hangout id",
            }

        return {"status": 200, "message": "Succesfully deleted the hangout."}
    except UnexpectedError as e:
        raise e<|MERGE_RESOLUTION|>--- conflicted
+++ resolved
@@ -607,19 +607,12 @@
     supabase: Client = get_supabase_client()
 
     try:
-<<<<<<< HEAD
         data = []
         for option in unique_options:
             day, start_time, end_time = option.split(',')
             insertData = {"hangout_id": hangout_id, "selected_day": day, "start_time": start_time, "end_time": end_time}
             data.append(insertData)
 
-=======
-        data = [
-            {"hangout_id": hangout_id, "option_time": option}
-            for option in unique_options
-        ]
->>>>>>> 47bba35e
         check_response = (
             supabase.table("meetup_options")
             .select("hangout_id")
@@ -725,13 +718,8 @@
                 "status": 500,
                 "message": "No longer accepting votes for hangout. Poll is concluded.",
             }
-<<<<<<< HEAD
     
         data = [{"user_id": user_id, "option_id": option_id, "hangout_id": hangout_id} for option_id in option_ids]
-=======
-
-        data = {"user_id": user_id, "option_id": option_id, "hangout_id": hangout_id}
->>>>>>> 47bba35e
 
         vote_options = (
             supabase.table("meetup_options")
@@ -750,29 +738,14 @@
 
         vote_response = (
             supabase.table("meetup_votes")
-<<<<<<< HEAD
             .upsert(data) 
-=======
-            .upsert(
-                data, on_conflict="user_id,option_id"
-            )  # no-op (nothing is done) if the there is a conflic
->>>>>>> 47bba35e
             .execute()
         )
 
         if vote_response.data:
-
-<<<<<<< HEAD
+          
             hangout_response = get_hangout(hangout_id)
-=======
-            hangout_response = (
-                supabase.table("hangouts")
-                .select("invitee_ids")
-                .eq("id", hangout_id)
-                .execute()
-            )
->>>>>>> 47bba35e
-
+            
             invitees = hangout_response['hangout']["invitee_ids"]
             creator_id = hangout_response['hangout']["creator_id"]
             title = hangout_response['hangout']["title"]
@@ -787,7 +760,6 @@
             flattend_user_votes = [user["user_id"] for user in user_votes.data]
             unique_users = set(flattend_user_votes)
 
-<<<<<<< HEAD
             if len(unique_users) == len(invitees): # change this clause
                update_hangout_response = set_scheduled_time(supabase,hangout_id, invitees, creator_id, title)
                if not update_hangout_response:
@@ -795,16 +767,6 @@
                        "status": 500,
                        "message": "Successfully added vote. We tried to conclude the vote since you are the final memeber to vote but there was an error while updating the hangout."
                    }
-=======
-            if len(unique_users) == len(invitees):  # change this clause
-                update_hangout_response = set_scheduled_time(supabase, hangout_id)
-                if not update_hangout_response:
-                    return {
-                        "status": 500,
-                        "message": "Successfully added vote. We tried to conclude the vote since you are the final memeber to vote but there was an error while updating the hangout.",
-                    }
->>>>>>> 47bba35e
-
             return {
                 "status": 200,
                 "message": "Succesfully added your vote",
@@ -838,7 +800,6 @@
         .execute()
     )
 
-<<<<<<< HEAD
     notifResponse = send_notification_bulk(
         creator_id,
         invitees,
@@ -848,12 +809,6 @@
     )
 
     return len(updated_hangout_response.data) == 1 # len is 1 if the update was succesful
-=======
-    return (
-        len(updated_hangout_response.data) == 1
-    )  # len is 1 if the update was succesful
->>>>>>> 47bba35e
-
 
 def check_if_vote_is_concluded(supabase: Client, hangout_id: int):
     """
