--- conflicted
+++ resolved
@@ -5,16 +5,9 @@
     INVITES_SENT = "invites_sent"
     FETCHING_AVAILABILITY = "fetching-availability"
     DETERMINING_LOCATION = "determining-location"
-<<<<<<< HEAD
-    CONFIRM_TIME = 'confirm-time'
-    CONFIRM_MEETUP = 'confirm-meetup'
-    CONFIRM = 'confirmed'
-    DECLINED = 'declined'
-=======
     CONFIRM_TIME = "confirm-time"
     CONFIRM_MEETUP = "confirm-meetup"
     CONFIRM = "confirmed"
->>>>>>> e8aa1348
 
 
 class InviteeStatus(str, Enum):
